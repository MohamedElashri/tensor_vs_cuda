--- conflicted
+++ resolved
@@ -1,8 +1,4 @@
-<<<<<<< HEAD
 // tensor_inference_fp32.cu
-=======
-// CUDA Cores + Tensor Cores Inference Engine
->>>>>>> 97e61d6f
 
 #include </usr/include/cudnn.h>
 #include <cuda_runtime.h>
@@ -15,7 +11,6 @@
 #include <iomanip>
 #include <limits>
 
-<<<<<<< HEAD
 // Helper macros for error checking
 #define CUDNN_CHECK(call)                                                         \
     {                                                                             \
@@ -50,66 +45,17 @@
     file.read(reinterpret_cast<char*>(buffer.data()), size * sizeof(T));
     file.close();
     return buffer;
-=======
-// Load binary data from file
-template <typename T>
-std::vector<T> loadBinaryFile(const std::string& filename) {
-    std::ifstream file(filename, std::ios::binary);
-    if (!file.is_open()) {
-        std::cerr << "Error: Could not open file " << filename << std::endl;
-        std::exit(EXIT_FAILURE);
-    }
-    file.seekg(0, std::ios::end);
-    size_t size = file.tellg() / sizeof(T);
-    file.seekg(0, std::ios::beg);
-    std::vector<T> buffer(size);
-    file.read(reinterpret_cast<char*>(buffer.data()), size * sizeof(T));
-    file.close();
-    return buffer;
-}
-
-// Helper function to handle CuDNN errors
-#define CUDNN_CHECK(call) {                                                        \
-    cudnnStatus_t err = call;                                                     \
-    if (err != CUDNN_STATUS_SUCCESS) {                                           \
-        std::cerr << "CuDNN Error at " << __FILE__ << ":" << __LINE__ << ": "   \
-                  << cudnnGetErrorString(err) << std::endl;                      \
-        std::exit(EXIT_FAILURE);                                                 \
-    }                                                                            \
-}
-
-// Helper function to handle CUDA errors
-#define CUDA_CHECK(call) {                                                        \
-    cudaError_t err = call;                                                      \
-    if (err != cudaSuccess) {                                                    \
-        std::cerr << "CUDA Error at " << __FILE__ << ":" << __LINE__ << ": "    \
-                  << cudaGetErrorString(err) << std::endl;                       \
-        std::exit(EXIT_FAILURE);                                                 \
-    }                                                                            \
->>>>>>> 97e61d6f
 }
 
 class TensorCNNInference {
 public:
-<<<<<<< HEAD
     TensorCNNInference(int batch_size, const std::string& weights_path);
     ~TensorCNNInference();
     void loadWeights(const std::string& weights_path);
-=======
-    TensorCNNInference();
-    ~ TensorCNNInference();
-    void loadWeights();
->>>>>>> 97e61d6f
     void initializeLayers();
     void checkTensorCoreUsage();
     void infer(const std::vector<float>& input_data);
     std::vector<float> getOutput();
-<<<<<<< HEAD
-
-=======
-    void evaluate(const std::vector<std::vector<float>>& images, 
-                 const std::vector<int>& labels);
->>>>>>> 97e61d6f
 private:
     cudnnHandle_t cudnn;
 
@@ -123,30 +69,14 @@
     cudnnTensorDescriptor_t fc1_output_desc;
     cudnnTensorDescriptor_t fc2_output_desc;
 
-<<<<<<< HEAD
-=======
-    // Filter descriptors
->>>>>>> 97e61d6f
     cudnnFilterDescriptor_t conv1_filter_desc;
     cudnnFilterDescriptor_t conv2_filter_desc;
     cudnnFilterDescriptor_t fc1_filter_desc;
     cudnnFilterDescriptor_t fc2_filter_desc;
-<<<<<<< HEAD
-
-=======
-    
-    // Bias descriptors
->>>>>>> 97e61d6f
     cudnnTensorDescriptor_t conv1_bias_desc;
     cudnnTensorDescriptor_t conv2_bias_desc;
     cudnnTensorDescriptor_t fc1_bias_desc;
     cudnnTensorDescriptor_t fc2_bias_desc;
-<<<<<<< HEAD
-
-=======
-    
-    // Convolution descriptors
->>>>>>> 97e61d6f
     cudnnConvolutionDescriptor_t conv1_desc;
     cudnnConvolutionDescriptor_t conv2_desc;
     cudnnConvolutionDescriptor_t fc1_desc;
@@ -155,19 +85,12 @@
     cudnnActivationDescriptor_t relu_activation;
     cudnnPoolingDescriptor_t pooling_desc;
 
-<<<<<<< HEAD
-=======
-    // Convolution algorithms
->>>>>>> 97e61d6f
     cudnnConvolutionFwdAlgo_t conv1_algo;
     cudnnConvolutionFwdAlgo_t conv2_algo;
     cudnnConvolutionFwdAlgo_t fc1_algo;
     cudnnConvolutionFwdAlgo_t fc2_algo;
-<<<<<<< HEAD
 
     int batch_size;
-=======
->>>>>>> 97e61d6f
 
     // Device memory pointers
     float *d_input;
@@ -182,24 +105,12 @@
     size_t workspace_size;
     void *d_workspace;
 
-<<<<<<< HEAD
     // Output dimensions
     struct LayerDims {
         int n, c, h, w;
     };
     LayerDims input_dims, conv1_dims, pool1_dims, conv2_dims, pool2_dims, fc1_dims, fc2_dims;
 
-=======
-    // Dimensions
-    int batch_size;
-    struct LayerDims {
-        int n, c, h, w;
-    };
-    LayerDims input_dims, conv1_dims, pool1_dims, conv2_dims, pool2_dims, 
-              fc1_dims, fc2_dims;
-
-    // Find best convolution algorithm that uses Tensor Cores
->>>>>>> 97e61d6f
     cudnnConvolutionFwdAlgo_t findBestConvAlgorithm(
         cudnnTensorDescriptor_t input_desc,
         cudnnFilterDescriptor_t filter_desc,
@@ -208,16 +119,9 @@
         size_t* workspace_size);
 };
 
-<<<<<<< HEAD
 TensorCNNInference::TensorCNNInference(int batch_size_, const std::string& weights_path)
     : batch_size(batch_size_) {
     std::cout << "Initializing CuDNN..." << std::endl;
-=======
-TensorCNNInference::TensorCNNInference() : batch_size(1) {
-    std::cout << "Initializing TensorCore CNN..." << std::endl;
-    
-    // Create cuDNN handle
->>>>>>> 97e61d6f
     CUDNN_CHECK(cudnnCreate(&cudnn));
     
     // Create descriptors
@@ -253,7 +157,6 @@
     checkTensorCoreUsage();
 }
 
-<<<<<<< HEAD
 TensorCNNInference::~TensorCNNInference() {
     // Free device memory for layer outputs
     cudaFree(d_input);
@@ -393,53 +296,15 @@
     }
 
     std::cout << "Successfully loaded all weights to GPU." << std::endl;
-=======
+}
+
 cudnnConvolutionFwdAlgo_t TensorCNNInference::findBestConvAlgorithm(
     cudnnTensorDescriptor_t input_desc,
     cudnnFilterDescriptor_t filter_desc,
     cudnnConvolutionDescriptor_t conv_desc,
     cudnnTensorDescriptor_t output_desc,
     size_t* workspace_size) {
-    
-    const int requestedAlgoCount = 8;
-    int returnedAlgoCount;
-    std::vector<cudnnConvolutionFwdAlgoPerf_t> perfResults(requestedAlgoCount);
-    
-    CUDNN_CHECK(cudnnGetConvolutionForwardAlgorithm_v7(cudnn,
-        input_desc,
-        filter_desc,
-        conv_desc,
-        output_desc,
-        requestedAlgoCount,
-        &returnedAlgoCount,
-        perfResults.data()));
-
-    // Find the fastest algorithm that uses Tensor Cores
-    cudnnConvolutionFwdAlgo_t bestAlgo = CUDNN_CONVOLUTION_FWD_ALGO_IMPLICIT_PRECOMP_GEMM;
-    float bestTime = std::numeric_limits<float>::max();
-    
-    for (int i = 0; i < returnedAlgoCount; i++) {
-        if (perfResults[i].status == CUDNN_STATUS_SUCCESS &&
-            perfResults[i].mathType == CUDNN_TENSOR_OP_MATH &&
-            perfResults[i].time < bestTime) {
-            bestTime = perfResults[i].time;
-            bestAlgo = perfResults[i].algo;
-            *workspace_size = std::max(*workspace_size, perfResults[i].memory);
-        }
-    }
-
-    return bestAlgo;
->>>>>>> 97e61d6f
-}
-
-cudnnConvolutionFwdAlgo_t TensorCNNInference::findBestConvAlgorithm(
-    cudnnTensorDescriptor_t input_desc,
-    cudnnFilterDescriptor_t filter_desc,
-    cudnnConvolutionDescriptor_t conv_desc,
-    cudnnTensorDescriptor_t output_desc,
-    size_t* workspace_size) {
-
-<<<<<<< HEAD
+
     const int requestedAlgoCount = CUDNN_CONVOLUTION_FWD_ALGO_COUNT;
     int returnedAlgoCount;
     std::vector<cudnnConvolutionFwdAlgoPerf_t> perfResults(requestedAlgoCount);
@@ -499,27 +364,11 @@
         32, 3, 3, 3));
 
     CUDNN_CHECK(cudnnSetConvolution2dDescriptor(conv1_desc,
-=======
-
-void TensorCNNInference::initializeLayers() {
-    // Input layer: 3x32x32
-    input_dims = {batch_size, 3, 32, 32};
-    CUDNN_CHECK(cudnnSetTensor4dDescriptor(input_desc, CUDNN_TENSOR_NCHW, 
-        CUDNN_DATA_FLOAT, input_dims.n, input_dims.c, input_dims.h, input_dims.w));
-
-    // Conv1 layer setup
-    conv1_dims = {batch_size, 32, 32, 32};  // Output size after padding
-    CUDNN_CHECK(cudnnSetFilter4dDescriptor(conv1_filter_desc, CUDNN_DATA_FLOAT, 
-        CUDNN_TENSOR_NCHW, 32, 3, 3, 3));
-    
-    CUDNN_CHECK(cudnnSetConvolution2dDescriptor(conv1_desc, 
->>>>>>> 97e61d6f
         1, 1,    // padding
         1, 1,    // stride
         1, 1,    // dilation
         CUDNN_CROSS_CORRELATION,
         CUDNN_DATA_FLOAT));
-<<<<<<< HEAD
 
     CUDNN_CHECK(cudnnSetConvolutionMathType(conv1_desc, CUDNN_TENSOR_OP_MATH_ALLOW_CONVERSION));
 
@@ -539,20 +388,6 @@
 
     // Pooling configuration
     CUDNN_CHECK(cudnnSetPooling2dDescriptor(pooling_desc,
-=======
-    
-    // Enable Tensor Core operation for conv1
-    CUDNN_CHECK(cudnnSetConvolutionMathType(conv1_desc, CUDNN_TENSOR_OP_MATH));
-    
-    CUDNN_CHECK(cudnnSetTensor4dDescriptor(conv1_output_desc, CUDNN_TENSOR_NCHW,
-        CUDNN_DATA_FLOAT, conv1_dims.n, conv1_dims.c, conv1_dims.h, conv1_dims.w));
-    
-    CUDNN_CHECK(cudnnSetTensor4dDescriptor(conv1_bias_desc, CUDNN_TENSOR_NCHW,
-        CUDNN_DATA_FLOAT, 1, conv1_dims.c, 1, 1));
-
-    // Pooling setup
-    CUDNN_CHECK(cudnnSetPooling2dDescriptor(pooling_desc, 
->>>>>>> 97e61d6f
         CUDNN_POOLING_MAX,
         CUDNN_NOT_PROPAGATE_NAN,
         2, 2,    // window size
@@ -560,7 +395,6 @@
         2, 2));  // stride
 
     // Get Pool1 dimensions
-<<<<<<< HEAD
     CUDNN_CHECK(cudnnGetPooling2dForwardOutputDim(pooling_desc,
         conv1_output_desc,
         &pool1_dims.n, &pool1_dims.c, &pool1_dims.h, &pool1_dims.w));
@@ -577,24 +411,11 @@
         64, 32, 3, 3));
 
     CUDNN_CHECK(cudnnSetConvolution2dDescriptor(conv2_desc,
-=======
-    pool1_dims = {conv1_dims.n, conv1_dims.c, conv1_dims.h/2, conv1_dims.w/2};
-    CUDNN_CHECK(cudnnSetTensor4dDescriptor(pool1_output_desc, CUDNN_TENSOR_NCHW,
-        CUDNN_DATA_FLOAT, pool1_dims.n, pool1_dims.c, pool1_dims.h, pool1_dims.w));
-
-    // Conv2 setup
-    conv2_dims = {pool1_dims.n, 64, pool1_dims.h, pool1_dims.w};
-    CUDNN_CHECK(cudnnSetFilter4dDescriptor(conv2_filter_desc, CUDNN_DATA_FLOAT, 
-        CUDNN_TENSOR_NCHW, 64, 32, 3, 3));
-    
-    CUDNN_CHECK(cudnnSetConvolution2dDescriptor(conv2_desc, 
->>>>>>> 97e61d6f
         1, 1,    // padding
         1, 1,    // stride
         1, 1,    // dilation
         CUDNN_CROSS_CORRELATION,
         CUDNN_DATA_FLOAT));
-<<<<<<< HEAD
 
     CUDNN_CHECK(cudnnSetConvolutionMathType(conv2_desc, CUDNN_TENSOR_OP_MATH_ALLOW_CONVERSION));
 
@@ -635,40 +456,12 @@
         CUDNN_TENSOR_NCHW,
         128, fc_input_size, 1, 1));
 
-=======
-    
-    // Enable Tensor Core operation for conv2
-    CUDNN_CHECK(cudnnSetConvolutionMathType(conv2_desc, CUDNN_TENSOR_OP_MATH));
-    
-    CUDNN_CHECK(cudnnSetTensor4dDescriptor(conv2_output_desc, CUDNN_TENSOR_NCHW,
-        CUDNN_DATA_FLOAT, conv2_dims.n, conv2_dims.c, conv2_dims.h, conv2_dims.w));
-    
-    CUDNN_CHECK(cudnnSetTensor4dDescriptor(conv2_bias_desc, CUDNN_TENSOR_NCHW,
-        CUDNN_DATA_FLOAT, 1, conv2_dims.c, 1, 1));
-
-    // Pool2 setup
-    pool2_dims = {conv2_dims.n, conv2_dims.c, conv2_dims.h/2, conv2_dims.w/2};
-    CUDNN_CHECK(cudnnSetTensor4dDescriptor(pool2_output_desc, CUDNN_TENSOR_NCHW,
-        CUDNN_DATA_FLOAT, pool2_dims.n, pool2_dims.c, pool2_dims.h, pool2_dims.w));
-
-    // Setup flattened pool2 for FC layers
-    int fc_input_size = pool2_dims.c * pool2_dims.h * pool2_dims.w;
-    CUDNN_CHECK(cudnnSetTensor4dDescriptor(pool2_flat_desc, CUDNN_TENSOR_NCHW,
-        CUDNN_DATA_FLOAT, batch_size, fc_input_size, 1, 1));
-
-    // FC1 setup
-    fc1_dims = {batch_size, 128, 1, 1};
-    CUDNN_CHECK(cudnnSetFilter4dDescriptor(fc1_filter_desc, CUDNN_DATA_FLOAT,
-        CUDNN_TENSOR_NCHW, 128, fc_input_size, 1, 1));
-    
->>>>>>> 97e61d6f
     CUDNN_CHECK(cudnnSetConvolution2dDescriptor(fc1_desc,
         0, 0,    // padding
         1, 1,    // stride
         1, 1,    // dilation
         CUDNN_CROSS_CORRELATION,
         CUDNN_DATA_FLOAT));
-<<<<<<< HEAD
 
     CUDNN_CHECK(cudnnSetConvolutionMathType(fc1_desc, CUDNN_TENSOR_OP_MATH_ALLOW_CONVERSION));
 
@@ -688,30 +481,12 @@
         CUDNN_TENSOR_NCHW,
         10, 128, 1, 1));
 
-=======
-    
-    // Enable Tensor Core operation for FC1
-    CUDNN_CHECK(cudnnSetConvolutionMathType(fc1_desc, CUDNN_TENSOR_OP_MATH));
-    
-    CUDNN_CHECK(cudnnSetTensor4dDescriptor(fc1_output_desc, CUDNN_TENSOR_NCHW,
-        CUDNN_DATA_FLOAT, fc1_dims.n, fc1_dims.c, fc1_dims.h, fc1_dims.w));
-    
-    CUDNN_CHECK(cudnnSetTensor4dDescriptor(fc1_bias_desc, CUDNN_TENSOR_NCHW,
-        CUDNN_DATA_FLOAT, 1, fc1_dims.c, 1, 1));
-
-    // FC2 setup
-    fc2_dims = {batch_size, 10, 1, 1};
-    CUDNN_CHECK(cudnnSetFilter4dDescriptor(fc2_filter_desc, CUDNN_DATA_FLOAT,
-        CUDNN_TENSOR_NCHW, 10, 128, 1, 1));
-    
->>>>>>> 97e61d6f
     CUDNN_CHECK(cudnnSetConvolution2dDescriptor(fc2_desc,
         0, 0,    // padding
         1, 1,    // stride
         1, 1,    // dilation
         CUDNN_CROSS_CORRELATION,
         CUDNN_DATA_FLOAT));
-<<<<<<< HEAD
 
     CUDNN_CHECK(cudnnSetConvolutionMathType(fc2_desc, CUDNN_TENSOR_OP_MATH_ALLOW_CONVERSION));
 
@@ -724,17 +499,6 @@
         CUDNN_TENSOR_NCHW,
         CUDNN_DATA_FLOAT,
         1, 10, 1, 1));
-=======
-    
-    // Enable Tensor Core operation for FC2
-    CUDNN_CHECK(cudnnSetConvolutionMathType(fc2_desc, CUDNN_TENSOR_OP_MATH));
-    
-    CUDNN_CHECK(cudnnSetTensor4dDescriptor(fc2_output_desc, CUDNN_TENSOR_NCHW,
-        CUDNN_DATA_FLOAT, fc2_dims.n, fc2_dims.c, fc2_dims.h, fc2_dims.w));
-    
-    CUDNN_CHECK(cudnnSetTensor4dDescriptor(fc2_bias_desc, CUDNN_TENSOR_NCHW,
-        CUDNN_DATA_FLOAT, 1, fc2_dims.c, 1, 1));
->>>>>>> 97e61d6f
 
     // ReLU activation configuration
     CUDNN_CHECK(cudnnSetActivationDescriptor(relu_activation,
@@ -742,7 +506,6 @@
         CUDNN_NOT_PROPAGATE_NAN,
         0.0));
 
-<<<<<<< HEAD
     // Find best algorithms for convolution operations
     workspace_size = 0;
     conv1_algo = findBestConvAlgorithm(input_desc, conv1_filter_desc, conv1_desc,
@@ -753,24 +516,11 @@
                                      fc1_output_desc, &workspace_size);
     fc2_algo = findBestConvAlgorithm(fc1_output_desc, fc2_filter_desc, fc2_desc,
                                      fc2_output_desc, &workspace_size);
-=======
-    // Find best algorithms and workspace size for all convolutions
-    workspace_size = 0;
-    conv1_algo = findBestConvAlgorithm(input_desc, conv1_filter_desc, conv1_desc, 
-                                      conv1_output_desc, &workspace_size);
-    conv2_algo = findBestConvAlgorithm(pool1_output_desc, conv2_filter_desc, conv2_desc, 
-                                      conv2_output_desc, &workspace_size);
-    fc1_algo = findBestConvAlgorithm(pool2_flat_desc, fc1_filter_desc, fc1_desc, 
-                                    fc1_output_desc, &workspace_size);
-    fc2_algo = findBestConvAlgorithm(fc1_output_desc, fc2_filter_desc, fc2_desc, 
-                                    fc2_output_desc, &workspace_size);
->>>>>>> 97e61d6f
 
     // Allocate workspace memory
     CUDA_CHECK(cudaMalloc(&d_workspace, workspace_size));
 
     // Allocate memory for layer outputs
-<<<<<<< HEAD
     size_t input_bytes = batch_size * 3 * 32 * 32 * sizeof(float);
     size_t conv1_output_bytes = batch_size * conv1_dims.c * conv1_dims.h * conv1_dims.w * sizeof(float);
     size_t pool1_output_bytes = batch_size * pool1_dims.c * pool1_dims.h * pool1_dims.w * sizeof(float);
@@ -792,21 +542,11 @@
         std::cerr << "CUDA error after memory allocation: " << cudaGetErrorString(error) << std::endl;
         throw std::runtime_error("CUDA memory allocation failed");
     }
-=======
-    CUDA_CHECK(cudaMalloc(&d_input, batch_size * 3 * 32 * 32 * sizeof(float)));
-    CUDA_CHECK(cudaMalloc(&d_conv1_output, batch_size * conv1_dims.c * conv1_dims.h * conv1_dims.w * sizeof(float)));
-    CUDA_CHECK(cudaMalloc(&d_pool1_output, batch_size * pool1_dims.c * pool1_dims.h * pool1_dims.w * sizeof(float)));
-    CUDA_CHECK(cudaMalloc(&d_conv2_output, batch_size * conv2_dims.c * conv2_dims.h * conv2_dims.w * sizeof(float)));
-    CUDA_CHECK(cudaMalloc(&d_pool2_output, batch_size * pool2_dims.c * pool2_dims.h * pool2_dims.w * sizeof(float)));
-    CUDA_CHECK(cudaMalloc(&d_fc1_output, batch_size * fc1_dims.c * sizeof(float)));
-    CUDA_CHECK(cudaMalloc(&d_fc2_output, batch_size * fc2_dims.c * sizeof(float)));
->>>>>>> 97e61d6f
 
     std::cout << "Layer initialization complete." << std::endl;
     std::cout << "Workspace size: " << workspace_size / (1024.0 * 1024.0) << " MB" << std::endl;
 }
 
-<<<<<<< HEAD
 void TensorCNNInference::checkTensorCoreUsage() {
     cudaDeviceProp prop;
     CUDA_CHECK(cudaGetDeviceProperties(&prop, 0));
@@ -825,44 +565,15 @@
         }
     }
 
-=======
-
-void TensorCNNInference::checkTensorCoreUsage() {
-    cudaDeviceProp prop;
-    CUDA_CHECK(cudaGetDeviceProperties(&prop, 0));
-    
-    std::cout << "\nGPU Configuration:" << std::endl;
-    std::cout << "GPU: " << prop.name << std::endl;
-    std::cout << "Compute Capability: " << prop.major << "." << prop.minor << std::endl;
-    
-    // Tensor Cores are available on:
-    // - Volta (7.0) and above for FP16
-    // - Ampere (8.0) and above for TF32
-    bool hasTensorCores = false;
-    bool supportsTF32 = false;
-    
-    if (prop.major >= 7) {
-        hasTensorCores = true;
-        if (prop.major >= 8) {
-            supportsTF32 = true;
-        }
-    }
-    
->>>>>>> 97e61d6f
     std::cout << "Tensor Cores Available: " << (hasTensorCores ? "Yes" : "No") << std::endl;
     if (hasTensorCores) {
         std::cout << "TF32 Support: " << (supportsTF32 ? "Yes" : "No") << std::endl;
     }
-<<<<<<< HEAD
-
-=======
-    
->>>>>>> 97e61d6f
+
     // Check math type configuration for each convolution
     cudnnMathType_t mathType;
     CUDNN_CHECK(cudnnGetConvolutionMathType(conv1_desc, &mathType));
     std::cout << "\nConvolution Layer Math Types:" << std::endl;
-<<<<<<< HEAD
     std::cout << "Conv1: " <<
         ((mathType == CUDNN_TENSOR_OP_MATH_ALLOW_CONVERSION || mathType == CUDNN_TENSOR_OP_MATH) ? "Tensor Core" : "Standard") << std::endl;
 
@@ -878,30 +589,12 @@
     std::cout << "FC2: " <<
         ((mathType == CUDNN_TENSOR_OP_MATH_ALLOW_CONVERSION || mathType == CUDNN_TENSOR_OP_MATH) ? "Tensor Core" : "Standard") << std::endl;
 
-=======
-    std::cout << "Conv1: " << 
-        (mathType == CUDNN_TENSOR_OP_MATH ? "Tensor Core" : "Standard") << std::endl;
-    
-    CUDNN_CHECK(cudnnGetConvolutionMathType(conv2_desc, &mathType));
-    std::cout << "Conv2: " << 
-        (mathType == CUDNN_TENSOR_OP_MATH ? "Tensor Core" : "Standard") << std::endl;
-    
-    CUDNN_CHECK(cudnnGetConvolutionMathType(fc1_desc, &mathType));
-    std::cout << "FC1: " << 
-        (mathType == CUDNN_TENSOR_OP_MATH ? "Tensor Core" : "Standard") << std::endl;
-    
-    CUDNN_CHECK(cudnnGetConvolutionMathType(fc2_desc, &mathType));
-    std::cout << "FC2: " << 
-        (mathType == CUDNN_TENSOR_OP_MATH ? "Tensor Core" : "Standard") << std::endl;
-    
->>>>>>> 97e61d6f
     std::cout << "\nWorkspace Size: " << workspace_size / (1024.0 * 1024.0) << " MB" << std::endl;
 }
 
 void TensorCNNInference::infer(const std::vector<float>& input_data) {
     const float alpha = 1.0f;
     const float beta = 0.0f;
-<<<<<<< HEAD
 
     // Verify input data size and copy to device
     size_t expected_input_size = batch_size * 3 * 32 * 32;
@@ -913,17 +606,6 @@
 
     // Conv1 layer
     CUDNN_CHECK(cudnnConvolutionForward(cudnn, &alpha,
-=======
-
-    // Copy input to device
-    CUDA_CHECK(cudaMemcpy(d_input, input_data.data(), 
-                         input_data.size() * sizeof(float), 
-                         cudaMemcpyHostToDevice));
-
-    // Conv1 + ReLU
-// Conv1 + ReLU
-    CUDNN_CHECK(cudnnConvolutionForward(cudnn, &alpha, 
->>>>>>> 97e61d6f
         input_desc, d_input,
         conv1_filter_desc, d_conv1_weight,
         conv1_desc, conv1_algo,
@@ -936,13 +618,8 @@
         conv1_bias_desc, d_conv1_bias,
         &alpha,
         conv1_output_desc, d_conv1_output));
-<<<<<<< HEAD
 
     // ReLU
-=======
-    
-    // ReLU activation
->>>>>>> 97e61d6f
     CUDNN_CHECK(cudnnActivationForward(cudnn, relu_activation,
         &alpha, conv1_output_desc, d_conv1_output,
         &beta, conv1_output_desc, d_conv1_output));
@@ -966,13 +643,8 @@
         conv2_bias_desc, d_conv2_bias,
         &alpha,
         conv2_output_desc, d_conv2_output));
-<<<<<<< HEAD
 
     // ReLU
-=======
-    
-    // ReLU activation
->>>>>>> 97e61d6f
     CUDNN_CHECK(cudnnActivationForward(cudnn, relu_activation,
         &alpha, conv2_output_desc, d_conv2_output,
         &beta, conv2_output_desc, d_conv2_output));
@@ -996,13 +668,8 @@
         fc1_bias_desc, d_fc1_bias,
         &alpha,
         fc1_output_desc, d_fc1_output));
-<<<<<<< HEAD
 
     // ReLU
-=======
-    
-    // ReLU activation
->>>>>>> 97e61d6f
     CUDNN_CHECK(cudnnActivationForward(cudnn, relu_activation,
         &alpha, fc1_output_desc, d_fc1_output,
         &beta, fc1_output_desc, d_fc1_output));
@@ -1023,7 +690,6 @@
         fc2_output_desc, d_fc2_output));
 
     // Check for any CUDA errors
-<<<<<<< HEAD
     cudaError_t cuda_status = cudaGetLastError();
     if (cuda_status != cudaSuccess) {
         throw std::runtime_error(std::string("CUDA error during inference: ") +
@@ -1053,174 +719,13 @@
         for (int j = 0; j < 10; ++j) {
             output[i * 10 + j] /= sum;
         }
-=======
-    CUDA_CHECK(cudaGetLastError());
-}
-
-std::vector<float> TensorCNNInference::getOutput() {
-    std::vector<float> output(10);
-    
-    // Copy the output from device to host
-    CUDA_CHECK(cudaMemcpy(output.data(), d_fc2_output, 
-                         output.size() * sizeof(float), 
-                         cudaMemcpyDeviceToHost));
-    
-    // Apply softmax normalization
-    float max_val = *std::max_element(output.begin(), output.end());
-    float sum = 0.0f;
-    
-    for (float& val : output) {
-        val = std::exp(val - max_val);
-        sum += val;
-    }
-    
-    for (float& val : output) {
-        val /= sum;
->>>>>>> 97e61d6f
     }
 
     return output;
 }
 
-<<<<<<< HEAD
 void parseArguments(int argc, char** argv, int& gpu_id, int& repeat_factor, int& batch_size, std::string& data_path, std::string& weights_path) {
     if (argc >= 6) {
-=======
-
-TensorCNNInference::~TensorCNNInference() {
-    // Free device memory
-    cudaFree(d_input);
-    cudaFree(d_conv1_weight);
-    cudaFree(d_conv1_bias);
-    cudaFree(d_conv1_output);
-    cudaFree(d_pool1_output);
-    cudaFree(d_conv2_weight);
-    cudaFree(d_conv2_bias);
-    cudaFree(d_conv2_output);
-    cudaFree(d_pool2_output);
-    cudaFree(d_fc1_weight);
-    cudaFree(d_fc1_bias);
-    cudaFree(d_fc1_output);
-    cudaFree(d_fc2_weight);
-    cudaFree(d_fc2_bias);
-    cudaFree(d_fc2_output);
-    cudaFree(d_workspace);
-
-    // Destroy descriptors
-    cudnnDestroyTensorDescriptor(input_desc);
-    cudnnDestroyTensorDescriptor(conv1_output_desc);
-    cudnnDestroyTensorDescriptor(pool1_output_desc);
-    cudnnDestroyTensorDescriptor(conv2_output_desc);
-    cudnnDestroyTensorDescriptor(pool2_output_desc);
-    cudnnDestroyTensorDescriptor(pool2_flat_desc);
-    cudnnDestroyTensorDescriptor(fc1_output_desc);
-    cudnnDestroyTensorDescriptor(fc2_output_desc);
-    
-    cudnnDestroyFilterDescriptor(conv1_filter_desc);
-    cudnnDestroyFilterDescriptor(conv2_filter_desc);
-    cudnnDestroyFilterDescriptor(fc1_filter_desc);
-    cudnnDestroyFilterDescriptor(fc2_filter_desc);
-    
-    cudnnDestroyTensorDescriptor(conv1_bias_desc);
-    cudnnDestroyTensorDescriptor(conv2_bias_desc);
-    cudnnDestroyTensorDescriptor(fc1_bias_desc);
-    cudnnDestroyTensorDescriptor(fc2_bias_desc);
-    
-    cudnnDestroyConvolutionDescriptor(conv1_desc);
-    cudnnDestroyConvolutionDescriptor(conv2_desc);
-    cudnnDestroyConvolutionDescriptor(fc1_desc);
-    cudnnDestroyConvolutionDescriptor(fc2_desc);
-    
-    cudnnDestroyActivationDescriptor(relu_activation);
-    cudnnDestroyPoolingDescriptor(pooling_desc);
-    
-    cudnnDestroy(cudnn);
-}
-
-void TensorCNNInference::loadWeights() {
-    std::cout << "Loading model weights..." << std::endl;
-    
-    // Load weights from binary files
-    auto conv1_weights = loadBinaryFile<float>("../../../data/weights/conv1.weight_fp32.bin");
-    auto conv1_biases = loadBinaryFile<float>("../../../data/weights/conv1.bias_fp32.bin");
-    auto conv2_weights = loadBinaryFile<float>("../../../data/weights/conv2.weight_fp32.bin");
-    auto conv2_biases = loadBinaryFile<float>("../../../data/weights/conv2.bias_fp32.bin");
-    auto fc1_weights = loadBinaryFile<float>("../../../data/weights/fc1.weight_fp32.bin");
-    auto fc1_biases = loadBinaryFile<float>("../../../data/weights/fc1.bias_fp32.bin");
-    auto fc2_weights = loadBinaryFile<float>("../../../data/weights/fc2.weight_fp32.bin");
-    auto fc2_biases = loadBinaryFile<float>("../../../data/weights/fc2.bias_fp32.bin");
-    
-    // Verify sizes
-    const size_t conv1_weights_size = 32 * 3 * 3 * 3;
-    const size_t conv1_bias_size = 32;
-    const size_t conv2_weights_size = 64 * 32 * 3 * 3;
-    const size_t conv2_bias_size = 64;
-    const size_t fc1_weights_size = 128 * (64 * 8 * 8);
-    const size_t fc1_bias_size = 128;
-    const size_t fc2_weights_size = 10 * 128;
-    const size_t fc2_bias_size = 10;
-    
-    // Verify sizes match expected dimensions
-    if (conv1_weights.size() != conv1_weights_size ||
-        conv1_biases.size() != conv1_bias_size ||
-        conv2_weights.size() != conv2_weights_size ||
-        conv2_biases.size() != conv2_bias_size ||
-        fc1_weights.size() != fc1_weights_size ||
-        fc1_biases.size() != fc1_bias_size ||
-        fc2_weights.size() != fc2_weights_size ||
-        fc2_biases.size() != fc2_bias_size) {
-        throw std::runtime_error("Weight file sizes do not match expected dimensions");
-    }
-    
-    // Allocate and copy weights to device
-    CUDA_CHECK(cudaMalloc(&d_conv1_weight, conv1_weights_size * sizeof(float)));
-    CUDA_CHECK(cudaMalloc(&d_conv1_bias, conv1_bias_size * sizeof(float)));
-    CUDA_CHECK(cudaMemcpy(d_conv1_weight, conv1_weights.data(), 
-                         conv1_weights_size * sizeof(float), cudaMemcpyHostToDevice));
-    CUDA_CHECK(cudaMemcpy(d_conv1_bias, conv1_biases.data(), 
-                         conv1_bias_size * sizeof(float), cudaMemcpyHostToDevice));
-    
-    CUDA_CHECK(cudaMalloc(&d_conv2_weight, conv2_weights_size * sizeof(float)));
-    CUDA_CHECK(cudaMalloc(&d_conv2_bias, conv2_bias_size * sizeof(float)));
-    CUDA_CHECK(cudaMemcpy(d_conv2_weight, conv2_weights.data(),
-                         conv2_weights_size * sizeof(float), cudaMemcpyHostToDevice));
-    CUDA_CHECK(cudaMemcpy(d_conv2_bias, conv2_biases.data(),
-                         conv2_bias_size * sizeof(float), cudaMemcpyHostToDevice));
-
-    CUDA_CHECK(cudaMalloc(&d_fc1_weight, fc1_weights_size * sizeof(float)));
-    CUDA_CHECK(cudaMalloc(&d_fc1_bias, fc1_bias_size * sizeof(float)));
-    CUDA_CHECK(cudaMemcpy(d_fc1_weight, fc1_weights.data(),
-                         fc1_weights_size * sizeof(float), cudaMemcpyHostToDevice));
-    CUDA_CHECK(cudaMemcpy(d_fc1_bias, fc1_biases.data(),
-                         fc1_bias_size * sizeof(float), cudaMemcpyHostToDevice));
-
-    CUDA_CHECK(cudaMalloc(&d_fc2_weight, fc2_weights_size * sizeof(float)));
-    CUDA_CHECK(cudaMalloc(&d_fc2_bias, fc2_bias_size * sizeof(float)));
-    CUDA_CHECK(cudaMemcpy(d_fc2_weight, fc2_weights.data(),
-                         fc2_weights_size * sizeof(float), cudaMemcpyHostToDevice));
-    CUDA_CHECK(cudaMemcpy(d_fc2_bias, fc2_biases.data(),
-                         fc2_bias_size * sizeof(float), cudaMemcpyHostToDevice));
-
-    // Verify weights were loaded successfully
-    cudaError_t error = cudaGetLastError();
-    if (error != cudaSuccess) {
-        throw std::runtime_error(std::string("CUDA error while loading weights: ") +
-                               cudaGetErrorString(error));
-    }
-
-    std::cout << "Successfully loaded all weights to GPU." << std::endl;
-    
-    // // Print first few weights for verification (debugging)
-    // std::cout << "Conv1 weights first values: ";
-    // for (int i = 0; i < 5; i++) {
-    //     std::cout << std::fixed << std::setprecision(6) << conv1_weights[i] << " ";
-    // }
-    // std::cout << std::endl;
-}
-
-void parseArguments(int argc, char** argv, int& gpu_id, int& repeat_factor) {
-    if (argc >= 3) {
->>>>>>> 97e61d6f
         gpu_id = std::atoi(argv[1]);
         repeat_factor = std::atoi(argv[2]);
         batch_size = std::atoi(argv[3]);
@@ -1233,12 +738,6 @@
     }
 }
 
-<<<<<<< HEAD
-=======
-
-
-
->>>>>>> 97e61d6f
 int main(int argc, char** argv) {
     int gpu_id = 0;
     int repeat_factor = 1;
@@ -1278,22 +777,9 @@
         size_t total_images = repeated_images.size();
         std::cout << "Total images after repeating: " << total_images << std::endl;
 
-<<<<<<< HEAD
         TensorCNNInference cnn(batch_size, weights_path);
         cnn.checkTensorCoreUsage();
 
-=======
-        std::cout << "Creating Tensor Core inference engine..." << std::endl;
-        TensorCNNInference cnn;
-        
-        // Print Tensor Core capabilities and configuration
-        cnn.checkTensorCoreUsage();
-
-        std::cout << "\n=== Starting Evaluation ===" << std::endl;
-        std::cout << "Model type: Tensor Core" << std::endl;
-
-        // Create CUDA events for timing
->>>>>>> 97e61d6f
         cudaEvent_t start, stop;
         CUDA_CHECK(cudaEventCreate(&start));
         CUDA_CHECK(cudaEventCreate(&stop));
@@ -1337,7 +823,6 @@
                 }
             }
 
-<<<<<<< HEAD
             CUDA_CHECK(cudaEventRecord(start));
             cnn.infer(batch_input);
             std::vector<float> output = cnn.getOutput();
@@ -1356,34 +841,6 @@
                 if (predicted_label == repeated_labels[batch_start + i]) {
                     ++correct_count;
                 }
-=======
-                // if (i % 100 == 0) {
-                //     float running_accuracy = (static_cast<float>(correct_count) / (i + 1)) * 100.0f;
-
-                    // Print intermediate statistics (debugging)
-                    // std::cout << "\nProcessed " << i + 1 << "/" << total_images << " images" << std::endl;
-                    // std::cout << "Running accuracy: " << std::fixed << std::setprecision(2) 
-                    //           << running_accuracy << "%" << std::endl;
-                    // std::cout << "Current inference time: " << std::fixed << std::setprecision(3) 
-                    //           << milliseconds << " ms" << std::endl;
-                    
-                    // Print top 5 predictions for current image (debugging)
-                    // std::vector<std::pair<int, float>> scores;
-                    // for (size_t j = 0; j < output.size(); ++j) {
-                    //     scores.emplace_back(j, output[j]);
-                    // }
-                    // std::sort(scores.begin(), scores.end(),
-                    //           [](const auto& a, const auto& b) { return a.second > b.second; });
-                    
-                    // std::cout << "Top 5 predictions for current image:" << std::endl;
-                    // for (int k = 0; k < std::min(5, static_cast<int>(scores.size())); ++k) {
-                    //     std::cout << "  Class " << std::setw(2) << scores[k].first 
-                    //               << ": " << std::fixed << std::setprecision(4) 
-                    //               << (scores[k].second * 100.0f) << "%" << std::endl;
-                    // }
-                    // std::cout << "True label: " << repeated_labels[i] << std::endl;
-                // }
->>>>>>> 97e61d6f
             }
 
             if (batch_idx % 10 == 0) {
@@ -1399,12 +856,8 @@
         float throughput = (batch_size * 1000.0f) / avg_time;
 
         std::cout << "\n=== Final Results ===" << std::endl;
-<<<<<<< HEAD
         std::cout << "Model type: Tensor Core FP32" << std::endl;
         std::cout << "Batch size: " << batch_size << std::endl;
-=======
-        std::cout << "Model type: Tensor Core" << std::endl;
->>>>>>> 97e61d6f
         std::cout << "Total images: " << total_images << std::endl;
         std::cout << "Correct predictions: " << correct_count << std::endl;
         std::cout << "Accuracy: " << std::fixed << std::setprecision(2) << accuracy << "%" << std::endl;
